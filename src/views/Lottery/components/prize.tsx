import BigNumber from 'bignumber.js'
import React, { useCallback, useState } from 'react'
import styled from 'styled-components'
import { useWallet } from 'use-wallet'
import { Contract } from 'web3-eth-contract'
import Button from '../../../components/Button'
import Card from '../../../components/Card'
import CardContent from '../../../components/CardContent'
import CardIcon from '../../../components/CardIcon'
import IconButton from '../../../components/IconButton'
import { AddIcon } from '../../../components/icons'
import Label from '../../../components/Label'
import Value from '../../../components/Value'
import useAllowance from '../../../hooks/useAllowance'
import useApprove from '../../../hooks/useApprove'
import useModal from '../../../hooks/useModal'
import useStake from '../../../hooks/useStake'
import useStakedBalance from '../../../hooks/useStakedBalance'
import useTokenBalance from '../../../hooks/useTokenBalance'
import useUnstake from '../../../hooks/useUnstake'
import { getBalanceNumber } from '../../../utils/formatBalance'

import {useTotalClaim} from '../../../hooks/useTickets'
import WalletProviderModal from '../../../components/WalletProviderModal'
import AccountModal from '../../../components/TopBar/components/AccountModal'
import { TranslateString } from '../../../utils/translateTextHelpers'

interface StakeProps {
  lpContract: Contract
  pid: number
  tokenName: string
}

const Prize: React.FC = () => {
  const [requestedApproval, setRequestedApproval] = useState(false)
  const { account } = useWallet()

<<<<<<< HEAD
  // const allowance = useAllowance(lpContract)
  // const {onApprove} = useApprove(lpContract)
  //
  // const tokenBalance = useTokenBalance(lpContract.options.address)
  // const stakedBalance = useStakedBalance(pid)
  //
  // const {onStake} = useStake(pid)
  // const {onUnstake} = useUnstake(pid)
=======
    const claimAmount = useTotalClaim()
>>>>>>> 552f9814

  const [onPresentAccountModal] = useModal(<AccountModal />)

  const [onPresentWalletProviderModal] = useModal(
    <WalletProviderModal />,
    'provider',
  )
  const handleUnlockClick = useCallback(() => {
    onPresentWalletProviderModal()
  }, [onPresentWalletProviderModal])

<<<<<<< HEAD
  return (
    <div style={{ margin: '5px', width: '300px' }}>
      <Card>
        <CardContent>
          <StyledCardContentInner>
            <StyledCardHeader>
              <CardIcon>🎁</CardIcon>
              <Value value={0} />
              <Label text={`CAKE prizes to be claimed!`} />
            </StyledCardHeader>
            <StyledCardActions>
              {!account && (
                <Button
                  onClick={handleUnlockClick}
                  size="md"
                  text={TranslateString(292, 'Unlock Wallet')}
                />
              )}
              {account && (
                <Button onClick={null} size="md" text="Claim prizes" />
              )}
            </StyledCardActions>
          </StyledCardContentInner>
        </CardContent>
      </Card>
    </div>
  )
=======
    return (
        <div style={{margin: '5px', width: '300px'}}>
            <Card>
                <CardContent>
                    <StyledCardContentInner>
                        <StyledCardHeader>
                            <CardIcon>🎁</CardIcon>
                            <Value value={getBalanceNumber(claimAmount)}/>
                            <Label text={`CAKE prizes to be claimed!`}/>
                        </StyledCardHeader>
                        <StyledCardActions>
                            {!account && <Button onClick={handleUnlockClick} size="md" text="Unlock Wallet"/>}
                            {account && <Button disabled={getBalanceNumber(claimAmount) == 0} onClick={null} size="md" text="Claim prizes"/>}
                        </StyledCardActions>
                    </StyledCardContentInner>
                </CardContent>
            </Card>
        </div>
    )
>>>>>>> 552f9814
}


const StyledCardHeader = styled.div`
  align-items: center;
  display: flex;
  flex-direction: column;
`
const StyledCardActions = styled.div`
  display: flex;
  justify-content: center;
  margin-top: ${(props) => props.theme.spacing[6]}px;
  width: 100%;
`

const StyledActionSpacer = styled.div`
  height: ${(props) => props.theme.spacing[4]}px;
  width: 100%;
`

const StyledCardContentInner = styled.div`
  align-items: center;
  display: flex;
  flex: 1;
  flex-direction: column;
  justify-content: space-between;
`



export default Prize<|MERGE_RESOLUTION|>--- conflicted
+++ resolved
@@ -35,7 +35,6 @@
   const [requestedApproval, setRequestedApproval] = useState(false)
   const { account } = useWallet()
 
-<<<<<<< HEAD
   // const allowance = useAllowance(lpContract)
   // const {onApprove} = useApprove(lpContract)
   //
@@ -44,9 +43,7 @@
   //
   // const {onStake} = useStake(pid)
   // const {onUnstake} = useUnstake(pid)
-=======
-    const claimAmount = useTotalClaim()
->>>>>>> 552f9814
+  const claimAmount = useTotalClaim()
 
   const [onPresentAccountModal] = useModal(<AccountModal />)
 
@@ -58,55 +55,26 @@
     onPresentWalletProviderModal()
   }, [onPresentWalletProviderModal])
 
-<<<<<<< HEAD
+
   return (
-    <div style={{ margin: '5px', width: '300px' }}>
-      <Card>
-        <CardContent>
-          <StyledCardContentInner>
-            <StyledCardHeader>
-              <CardIcon>🎁</CardIcon>
-              <Value value={0} />
-              <Label text={`CAKE prizes to be claimed!`} />
-            </StyledCardHeader>
-            <StyledCardActions>
-              {!account && (
-                <Button
-                  onClick={handleUnlockClick}
-                  size="md"
-                  text={TranslateString(292, 'Unlock Wallet')}
-                />
-              )}
-              {account && (
-                <Button onClick={null} size="md" text="Claim prizes" />
-              )}
-            </StyledCardActions>
-          </StyledCardContentInner>
-        </CardContent>
-      </Card>
-    </div>
+      <div style={{margin: '5px', width: '300px'}}>
+          <Card>
+              <CardContent>
+                  <StyledCardContentInner>
+                      <StyledCardHeader>
+                          <CardIcon>🎁</CardIcon>
+                          <Value value={getBalanceNumber(claimAmount)}/>
+                          <Label text={`CAKE prizes to be claimed!`}/>
+                      </StyledCardHeader>
+                      <StyledCardActions>
+                          {!account && <Button onClick={handleUnlockClick} size="md" text="Unlock Wallet"/>}
+                          {account && <Button disabled={getBalanceNumber(claimAmount) == 0} onClick={null} size="md" text="Claim prizes"/>}
+                      </StyledCardActions>
+                  </StyledCardContentInner>
+              </CardContent>
+          </Card>
+      </div>
   )
-=======
-    return (
-        <div style={{margin: '5px', width: '300px'}}>
-            <Card>
-                <CardContent>
-                    <StyledCardContentInner>
-                        <StyledCardHeader>
-                            <CardIcon>🎁</CardIcon>
-                            <Value value={getBalanceNumber(claimAmount)}/>
-                            <Label text={`CAKE prizes to be claimed!`}/>
-                        </StyledCardHeader>
-                        <StyledCardActions>
-                            {!account && <Button onClick={handleUnlockClick} size="md" text="Unlock Wallet"/>}
-                            {account && <Button disabled={getBalanceNumber(claimAmount) == 0} onClick={null} size="md" text="Claim prizes"/>}
-                        </StyledCardActions>
-                    </StyledCardContentInner>
-                </CardContent>
-            </Card>
-        </div>
-    )
->>>>>>> 552f9814
 }
 
 
