--- conflicted
+++ resolved
@@ -92,13 +92,8 @@
 
     return `${a.div(b).times(100).toFixed(2)}%`
   }, [cakePrice, harvest, tokenPerBlock, tokenPrice, totalStaked])
-<<<<<<< HEAD
-
-  console.log(apy)
-
-=======
+
   const isOldCTXPool = contractAddress === CTXOLD
->>>>>>> 07d6d296
   const isUnstaked =
     account && !allowance.toNumber() && stakedBalance.toNumber() === 0
 
