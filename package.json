{
  "name": "yam",
  "version": "0.1.0",
  "private": true,
  "dependencies": {
<<<<<<< HEAD
    "@crowdin/crowdin-api-client": "^1.8.16",
=======
    "@ethersproject/abi": "^5.0.7",
    "@ethersproject/contracts": "^5.0.5",
>>>>>>> 552f9814
    "@types/debounce": "^1.2.0",
    "@types/jest": "^26.0.9",
    "@types/node": "^14.0.27",
    "@types/react": "^16.9.46",
    "bignumber.js": "^9.0.0",
    "debounce": "^1.2.0",
    "numeral": "^2.0.6",
    "react": "^16.13.1",
    "react-circular-progressbar": "^2.0.3",
    "react-countdown": "^2.2.1",
    "react-countup": "^4.3.3",
    "react-dom": "^16.13.1",
    "react-feather": "^2.0.8",
    "react-router-dom": "^5.2.0",
    "react-scripts": "3.4.1",
    "styled-components": "^5.1.1",
    "typescript": "^3.9.7",
    "use-wallet": "^0.8.0",
    "web3": "^1.2.11"
  },
  "scripts": {
    "start": "react-scripts start",
    "build": "CI= GENERATE_SOURCEMAP=false react-scripts build",
    "test": "react-scripts test",
    "eject": "react-scripts eject",
    "lint": "eslint 'src/**/*.{js,jsx,ts,tsx}'",
    "deploy": "yarn build && cp ./build/index.html ./build/200.html && surge ./build sushiswap.org"
  },
  "eslintConfig": {
    "extends": "react-app"
  },
  "browserslist": {
    "production": [
      ">0.2%",
      "not dead",
      "not op_mini all"
    ],
    "development": [
      "last 1 chrome version",
      "last 1 firefox version",
      "last 1 safari version"
    ]
  },
  "devDependencies": {
    "@types/numeral": "0.0.28",
    "@types/react-dom": "^16.9.8",
    "@types/react-router-dom": "^5.1.5",
    "@types/styled-components": "^5.1.2"
  },
  "prettier": {
    "trailingComma": "all",
    "semi": false,
    "singleQuote": true
  }
}<|MERGE_RESOLUTION|>--- conflicted
+++ resolved
@@ -3,12 +3,8 @@
   "version": "0.1.0",
   "private": true,
   "dependencies": {
-<<<<<<< HEAD
     "@crowdin/crowdin-api-client": "^1.8.16",
-=======
     "@ethersproject/abi": "^5.0.7",
-    "@ethersproject/contracts": "^5.0.5",
->>>>>>> 552f9814
     "@types/debounce": "^1.2.0",
     "@types/jest": "^26.0.9",
     "@types/node": "^14.0.27",
